--- conflicted
+++ resolved
@@ -86,14 +86,8 @@
         print(response["error"])
         raise Exception("Error in model prediction")
     else:
-<<<<<<< HEAD
-        print(response)
         print("API responded with status code", response.status_code)
         raise Exception("Error in model prediction")
-=======
-        print("Unexpected response format")
-        raise Exception("Unexpected response format")
->>>>>>> 4236f04d
 
 
 def translate(src_text, src_lang, dst_lang):
