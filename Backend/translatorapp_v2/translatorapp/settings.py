# Copyright 2024 Centro Nacional de Inteligencia Artificial (CENIA, Chile).
# All rights reserved.
#
# Licensed under the Apache License, Version 2.0 (the "License");
# you may not use this file except in compliance with the License.
# You may obtain a copy of the License at
#
#     http://www.apache.org/licenses/LICENSE-2.0
#
# Unless required by applicable law or agreed to in writing, software
# distributed under the License is distributed on an "AS IS" BASIS,
# WITHOUT WARRANTIES OR CONDITIONS OF ANY KIND, either express or implied.
# See the License for the specific language governing permissions and
# limitations under the License.
import os
from urllib.parse import urlparse

from django.utils.translation import gettext_lazy as _
from dotenv import load_dotenv
from pydantic import Field, SecretStr
from pydantic_settings import BaseSettings, SettingsConfigDict

load_dotenv()


# A Pydantic model to get environment variables.
class DbSettings(BaseSettings):
    """Settings for SQL."""

    model_config = SettingsConfigDict(env_prefix="db_")

    host: str
    user: str
    password: SecretStr
    port: int = Field(coerce_numbers_to_str=True, default=5432)
    name: str = "bdd-01"


class EmailSettings(BaseSettings):
    """Settings for Email."""

    model_config = SettingsConfigDict(env_prefix="email_")

    user: str
    key: SecretStr


class AppSettings(BaseSettings):
    """Settings for App."""

    model_config = SettingsConfigDict(env_prefix="app_")

    frontend_url: str
    backend_url: str
    inference_model_name: str
    raw_inference_model_name: str
    inference_model_url: str
    raw_inference_model_url: str


# We need to create an instance of the Pydantic model to access the
# environment variables.
DB_SETTINGS = DbSettings()
EMAIL_SETTINGS = EmailSettings()
APP_SETTINGS = AppSettings()

print(f"HOST: {DB_SETTINGS.host} | PORT: {DB_SETTINGS.port} USER: {DB_SETTINGS.user}")
print(f"EMAIL USER: {EMAIL_SETTINGS.user}")

SECRET_KEY = os.environ.get("SECRET_KEY")

DEBUG = True if os.environ.get("PRODUCTION") == "False" else False
SESSION_COOKIE_SECURE = True if os.environ.get("PRODUCTION") == "True" else False
CSRF_COOKIE_SECURE = True if os.environ.get("PRODUCTION") == "True" else False

<<<<<<< HEAD

# CORS settings
CORS_ALLOW_ALL_ORIGINS = False if DEBUG else False
CORS_ALLOWED_ORIGINS = [
    APP_SETTINGS.frontend_url,
    APP_SETTINGS.frontend_url.strip("www."),
]
=======
ALLOWED_HOSTS = ["*"]
>>>>>>> 4236f04d

# Debug prints for CORS settings
print(f"Frontend URL: {APP_SETTINGS.frontend_url}")
print(f"Backend URL: {APP_SETTINGS.backend_url}")
# print(f"CORS Allowed Origins: {CORS_ALLOWED_ORIGINS}")

# Extract domain from backend URL for ALLOWED_HOSTS
backend_domain = urlparse(APP_SETTINGS.backend_url).netloc
print(f"Backend Domain: {backend_domain}")

ALLOWED_HOSTS = (
    [backend_domain] if not DEBUG else ["*"]  # Use just the domain part of the URL
)

# Ensure CORS middleware is at the top of the middleware stack
MIDDLEWARE = [
    "corsheaders.middleware.CorsMiddleware",  # Must be at the top
    "django.middleware.security.SecurityMiddleware",
    "django.contrib.sessions.middleware.SessionMiddleware",
    "django.middleware.locale.LocaleMiddleware",
    "django.middleware.common.CommonMiddleware",
    "django.middleware.csrf.CsrfViewMiddleware",
    "django.contrib.auth.middleware.AuthenticationMiddleware",
    "django.contrib.messages.middleware.MessageMiddleware",
    "django.middleware.clickjacking.XFrameOptionsMiddleware",
]

# Application definition

INSTALLED_APPS = [
    "main",
    "django.contrib.admin",
    "django.contrib.auth",
    "django.contrib.contenttypes",
    "django.contrib.sessions",
    "django.contrib.messages",
    "django.contrib.staticfiles",
    "corsheaders",
    "rest_framework",
    "rest_framework.authtoken",
]

REST_FRAMEWORK = {
    "DEFAULT_AUTHENTICATION_CLASSES": [
        "rest_framework.authentication.TokenAuthentication",
    ],
    "DEFAULT_PERMISSION_CLASSES": [
        "rest_framework.permissions.DjangoModelPermissionsOrAnonReadOnly"
    ],
    "PAGE_SIZE": 15,
}


ROOT_URLCONF = "translatorapp.urls"

CORS_ALLOW_ALL_ORIGINS = True

TEMPLATES = [
    {
        "BACKEND": "django.template.backends.django.DjangoTemplates",
        "DIRS": [],
        "APP_DIRS": True,
        "OPTIONS": {
            "context_processors": [
                "django.template.context_processors.debug",
                "django.template.context_processors.request",
                "django.contrib.auth.context_processors.auth",
                "django.contrib.messages.context_processors.messages",
            ],
        },
    },
]

WSGI_APPLICATION = "translatorapp.wsgi.application"


# Database
# https://docs.djangoproject.com/en/4.2/ref/settings/#databases

DATABASES = {
    "default": {
        "ENGINE": "django.db.backends.postgresql_psycopg2",
        "HOST": DB_SETTINGS.host,
        "USER": DB_SETTINGS.user,
        "PASSWORD": DB_SETTINGS.password.get_secret_value(),
        "NAME": DB_SETTINGS.name,
        "PORT": DB_SETTINGS.port,
        "OPTIONS": {
            "sslmode": "disable",
        },
    }
}


# Password validation
# https://docs.djangoproject.com/en/4.2/ref/settings/#auth-password-validators

AUTH_PASSWORD_VALIDATORS = [
    {
        "NAME": "django.contrib.auth.password_validation."
        "UserAttributeSimilarityValidator",
    },
    {
        "NAME": "django.contrib.auth.password_validation.MinimumLengthValidator",
    },
    {
        "NAME": "django.contrib.auth.password_validation.CommonPasswordValidator",
    },
    {
        "NAME": "django.contrib.auth.password_validation.NumericPasswordValidator",
    },
]


# Internationalization
# https://docs.djangoproject.com/en/4.2/topics/i18n/

LANGUAGE_CODE = "es-es"
LANGUAGES = [
    ("es", _("Spanish")),
    # ('en', _('English')),
]

TIME_ZONE = "UTC"

USE_I18N = True

USE_TZ = True


# Static files (CSS, JavaScript, Images)
# https://docs.djangoproject.com/en/4.2/howto/static-files/

STATIC_URL = "static/"

# Default primary key field type
# https://docs.djangoproject.com/en/4.2/ref/settings/#default-auto-field

DEFAULT_AUTO_FIELD = "django.db.models.BigAutoField"

# django email settings
EMAIL_BACKEND = "django.core.mail.backends.smtp.EmailBackend"
EMAIL_HOST = "smtp.gmail.com"
EMAIL_HOST_USER = EMAIL_SETTINGS.user
EMAIL_HOST_PASSWORD = EMAIL_SETTINGS.key.get_secret_value()
DEFAULT_FROM_EMAIL = EMAIL_SETTINGS.user
EMAIL_PORT = 587
EMAIL_USE_TLS = True
EMAIL_USE_SSL = False

INVITATION_GUIDE_URL = os.environ.get("INVITATION_GUIDE_URL")
SUPPORT_EMAIL = os.environ.get("SUPPORT_EMAIL")
VARIANT = os.environ.get("VARIANT")<|MERGE_RESOLUTION|>--- conflicted
+++ resolved
@@ -73,17 +73,13 @@
 SESSION_COOKIE_SECURE = True if os.environ.get("PRODUCTION") == "True" else False
 CSRF_COOKIE_SECURE = True if os.environ.get("PRODUCTION") == "True" else False
 
-<<<<<<< HEAD
 
 # CORS settings
-CORS_ALLOW_ALL_ORIGINS = False if DEBUG else False
+CORS_ALLOW_ALL_ORIGINS = True if DEBUG else False
 CORS_ALLOWED_ORIGINS = [
     APP_SETTINGS.frontend_url,
     APP_SETTINGS.frontend_url.strip("www."),
 ]
-=======
-ALLOWED_HOSTS = ["*"]
->>>>>>> 4236f04d
 
 # Debug prints for CORS settings
 print(f"Frontend URL: {APP_SETTINGS.frontend_url}")
